--- conflicted
+++ resolved
@@ -77,7 +77,6 @@
         print("Field {}: file has {} curves, database has {}".format(fld,n_cur,ncu))
     else:
         print("Field {}: file and database both have {} curves".format(fld,ncu))
-<<<<<<< HEAD
 
 def check_data2(fld):
     """Wrapper round the find_curve_labels() function from
@@ -85,6 +84,4 @@
     there is a curve with the correct label, conductor and ap.
     """
     print("Field %s" % fld)
-    find_curve_labels(fld)
-=======
->>>>>>> d53417ed
+    find_curve_labels(fld)